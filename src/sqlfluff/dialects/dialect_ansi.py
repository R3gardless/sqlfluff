--- conflicted
+++ resolved
@@ -109,18 +109,6 @@
     NotEqualToSegment_b=KeywordSegment.make('<>', name='not_equal_to', type='comparison_operator'),
     # The strange regex here it to make sure we don't accidentally match numeric literals. We
     # also use a regex to explicitly exclude disallowed keywords.
-<<<<<<< HEAD
-    NakedIdentifierSegment=ReSegment.make(
-        r"[A-Z0-9_]*[A-Z][A-Z0-9_]*", name='naked_identifier', type='identifier',
-        _anti_template=r"^(SELECT|JOIN|ON|USING|CROSS|INNER|LEFT|RIGHT|OUTER|INTERVAL|CASE|FULL|NULL)$"),
-    FunctionNameSegment=ReSegment.make(r"[A-Z][A-Z0-9_]*", name='function_name', type='function_name'),
-    # Maybe data types should be more restrictive?
-    DatatypeIdentifierSegment=ReSegment.make(r"[A-Z][A-Z0-9_]*", name='data_type_identifier', type='data_type_identifier'),
-    # Maybe date parts should be more restrictive
-    DatepartSegment=ReSegment.make(r"[A-Z][A-Z0-9_]*", name='date_part', type='date_part'),
-    QuotedIdentifierSegment=NamedSegment.make('double_quote', name='quoted_identifier', type='identifier', trim_chars=('"',)),
-    QuotedLiteralSegment=NamedSegment.make('single_quote', name='quoted_literal', type='literal', trim_chars=("'",)),
-=======
     NakedIdentifierSegment=SegmentGenerator(
         # Generate the anti template from the set of reserved keywords
         lambda dialect: ReSegment.make(
@@ -138,7 +126,6 @@
     ),
     QuotedIdentifierSegment=NamedSegment.make('double_quote', name='quoted_identifier', type='identifier'),
     QuotedLiteralSegment=NamedSegment.make('single_quote', name='quoted_literal', type='literal'),
->>>>>>> 0213faaa
     NumericLiteralSegment=NamedSegment.make('numeric_literal', name='numeric_literal', type='literal'),
     TrueSegment=KeywordSegment.make('true', name='boolean_literal', type='literal'),
     FalseSegment=KeywordSegment.make('false', name='boolean_literal', type='literal'),
@@ -603,23 +590,6 @@
 class JoinClauseSegment(BaseSegment):
     """Any number of join clauses, including the `JOIN` keyword."""
     type = 'join_clause'
-<<<<<<< HEAD
-    match_grammar = StartsWith(
-        InitialJoinGrammar,
-        terminator=OneOf(
-            # Can be terminated by the start on another join clause
-            # or one of a selection of other keywords.
-            InitialJoinGrammar,
-            Ref('LimitKeywordSegment'),
-            Ref('GroupKeywordSegment'),
-            Ref('OrderKeywordSegment'),
-            Ref('HavingKeywordSegment')
-        )
-    )
-
-    parse_grammar = Sequence(
-        InitialJoinGrammar,
-=======
     match_grammar = Sequence(
         # NB These qualifiers are optional
         AnyNumberOf(
@@ -632,7 +602,6 @@
         ),
         Ref.keyword('OUTER', optional=True),
         'JOIN',
->>>>>>> 0213faaa
         Indent,
         Ref('TableExpressionSegment'),
         # NB: this is optional
